--- conflicted
+++ resolved
@@ -1,8 +1,7 @@
-<<<<<<< HEAD
 import os
-=======
->>>>>>> 9f010038
 import sys
+import time
+import torch
 import time
 import torch
 import wandb
@@ -10,19 +9,28 @@
 import numpy as np
 import torch.nn as nn
 import torch.optim as optim
+import torch.optim as optim
 from torchvision.utils import flow_to_image
 from torch.utils.data import DataLoader
 import torchvision.transforms.functional as TF
 from accelerate import Accelerator
+from accelerate import Accelerator
 from torch.utils.data import Subset
 from tqdm import tqdm
 
 
 project_root = os.path.abspath(os.path.join(os.path.dirname(__file__), ".."))
 sys.path.append(project_root)
-
+from tqdm import tqdm
+
+
+project_root = os.path.abspath(os.path.join(os.path.dirname(__file__), ".."))
+sys.path.append(project_root)
+
+from dataset.nflownet_dataloader2 import nflownet_dataloader
 from dataset.nflownet_dataloader2 import nflownet_dataloader
 from nflownet.model import NFlowNet
+import logging
 import logging
 
 def set_seed(seed=42):
@@ -36,7 +44,9 @@
 
 
 def train(num_epochs, batch_size, train_root_dir, test_root_dir):
+def train(num_epochs, batch_size, train_root_dir, test_root_dir):
     set_seed()
+    accelerator = Accelerator(split_batches=False, gradient_accumulation_steps=2)
     accelerator = Accelerator(split_batches=False, gradient_accumulation_steps=2)
 
     if accelerator.is_local_main_process:
@@ -50,6 +60,7 @@
             print(f"CUDA device count: {torch.cuda.device_count()}")
             for i in range(torch.cuda.device_count()):
                 print(f"  GPU {i}: {torch.cuda.get_device_name(i)}")
+                    
                     
         print("\n============= Setting Up Wandb =============")
         wandb.login(key="66820f29cb45c85261f7dfd317c43275e8d82562")
@@ -70,6 +81,9 @@
     # Take random 1/5 subset of test
     test_indices = torch.randperm(len(test_dataset)).tolist()[:len(test_dataset) // 5]
     test_dataset = Subset(test_dataset, test_indices)
+    # Take random 1/5 subset of test
+    test_indices = torch.randperm(len(test_dataset)).tolist()[:len(test_dataset) // 5]
+    test_dataset = Subset(test_dataset, test_indices)
 
     # Take 2/100 subset of train
     #indices = torch.randperm(len(train_dataset)).tolist()[:len(train_dataset) // 50]
@@ -87,14 +101,33 @@
         test_dataset, batch_size=batch_size, shuffle=True, 
         num_workers=8, persistent_workers=False)
     
+    #indices = torch.randperm(len(train_dataset)).tolist()[:len(train_dataset) // 50]
+    #train_dataset = Subset(train_dataset, indices)
+    
+    train_loader = DataLoader(
+        train_dataset, batch_size=batch_size, shuffle=True, 
+        num_workers=25, prefetch_factor=4, 
+        drop_last=True, persistent_workers=True)
+    test_loader = DataLoader(
+        test_dataset, batch_size=batch_size, shuffle=False, 
+        num_workers=25, prefetch_factor=4, 
+        drop_last=True, persistent_workers=True)
+    test_log_loader = DataLoader(
+        test_dataset, batch_size=batch_size, shuffle=True, 
+        num_workers=8, persistent_workers=False)
+    
     model = NFlowNet(base_channels=32)
     optimizer = optim.Adam(model.parameters(), lr=1e-4)
+    optimizer = optim.Adam(model.parameters(), lr=1e-4)
     criterion = nn.MSELoss()
 
     model, optimizer, train_loader, test_loader, test_log_loader = accelerator.prepare(
         model, optimizer, train_loader, test_loader, test_log_loader)
+    model, optimizer, train_loader, test_loader, test_log_loader = accelerator.prepare(
+        model, optimizer, train_loader, test_loader, test_log_loader)
 
     train_losses = []
+    test_losses = [] 
     test_losses = [] 
 
     for epoch in range(num_epochs):
@@ -114,28 +147,44 @@
                 #accelerator.clip_grad_value_(model.parameters(), clip_value=1.0)
                 optimizer.step()
                 optimizer.zero_grad()
-
-<<<<<<< HEAD
+        total_loss = 0.0
+        if accelerator.is_local_main_process:
+            pbar = tqdm(train_loader, desc=f"Epoch [{epoch + 1}/{num_epochs}]")
+        else:
+            pbar = train_loader
+
+        for batch in pbar:
+            with accelerator.accumulate(model):
+                paired_batch, normal_flow_batch = batch 
+                outputs = model(paired_batch)
+                loss = criterion(outputs, normal_flow_batch)
+                accelerator.backward(loss)
+                #accelerator.clip_grad_value_(model.parameters(), clip_value=1.0)
+                optimizer.step()
+                optimizer.zero_grad()
+
             total_loss += loss.item() * 2
             if accelerator.is_local_main_process:
                 pbar.set_postfix({"Batch Loss": loss.item()})
                 wandb.log({"Loss": loss.item()*2})                
-=======
-            total_loss += loss.item()
-            if accelerator.is_local_main_process:
-                pbar.set_postfix({"Batch Loss": loss.item()})
-                wandb.log({"Loss": loss.item()})                
->>>>>>> 9f010038
-
+
+        avg_train_loss = total_loss / len(train_loader)
         avg_train_loss = total_loss / len(train_loader)
         train_losses.append(avg_train_loss)
         if accelerator.is_local_main_process:
             print(f"Epoch [{epoch + 1}] Average Loss: {avg_train_loss:.4f}")
+        if accelerator.is_local_main_process:
+            print(f"Epoch [{epoch + 1}] Average Loss: {avg_train_loss:.4f}")
 
         # ------------------- Validation -------------------
         accelerator.wait_for_everyone()
         model.eval()
         running_test_loss = 0.0
+        if accelerator.is_local_main_process:
+            pbar = tqdm(test_loader, desc=f"Epoch [{epoch + 1}/{num_epochs}]")
+        else:
+            pbar = test_loader
+            
         if accelerator.is_local_main_process:
             pbar = tqdm(test_loader, desc=f"Epoch [{epoch + 1}/{num_epochs}]")
         else:
@@ -144,16 +193,15 @@
         with torch.no_grad():
             for batch in pbar:
                 paired_batch, normal_flow_batch = batch
+            for batch in pbar:
+                paired_batch, normal_flow_batch = batch
                 outputs = model(paired_batch)
                 loss = criterion(outputs, normal_flow_batch)
                 
+                
                 if torch.isnan(loss) or loss.item() > 1e5:
                     print(f"⚠️ Batch {i} in test_loader caused loss={loss.item()}")
-<<<<<<< HEAD
                     loss = 0.0
-=======
-                    loss = 10
->>>>>>> 9f010038
                 all_losses = accelerator.gather(loss).mean()
                 
                 if accelerator.is_local_main_process:
@@ -165,8 +213,32 @@
         if accelerator.is_local_main_process:
             print(f"Epoch [{epoch + 1}/{num_epochs}], Validation Loss: {avg_test_loss:.6f}")
         
+        if accelerator.is_local_main_process:
+            print(f"Epoch [{epoch + 1}/{num_epochs}], Validation Loss: {avg_test_loss:.6f}")
+        
 
         # ----- Log Sample Predictions to wandb -----
+        accelerator.wait_for_everyone()
+        images_to_log = {}
+        max_samples = 8
+        with torch.no_grad():
+            for paired_batch, normal_flow_batch in test_log_loader:
+                pred_flow = model(paired_batch)
+                pred_flow = flow_to_image(pred_flow)
+                gt_flow = flow_to_image(normal_flow_batch)
+    
+                for j in range(min(batch_size, max_samples)):
+                    img1 = TF.to_pil_image(paired_batch[j][:3].cpu())
+                    img2 = TF.to_pil_image(paired_batch[j][3:].cpu())
+                    flow_pred = TF.to_pil_image(pred_flow[j].cpu())
+                    flow_gt = TF.to_pil_image(gt_flow[j].cpu())
+                    
+                    images_to_log[f"Sample {j+1} - Image 1"] = wandb.Image(img1, caption="Input Image 1")
+                    images_to_log[f"Sample {j+1} - Image 2"] = wandb.Image(img2, caption="Input Image 2")
+                    images_to_log[f"Sample {j+1} - Predicted Normal Flow"] = wandb.Image(flow_pred, caption="Predicted Normal Flow")
+                    images_to_log[f"Sample {j+1} - Ground Truth Normal Flow"] = wandb.Image(flow_gt, caption="Ground Truth Normal Flow")
+                break
+        if accelerator.is_local_main_process:     
         accelerator.wait_for_everyone()
         images_to_log = {}
         max_samples = 8
@@ -198,9 +270,11 @@
         accelerator.wait_for_everyone()
         if accelerator.is_local_main_process:
             if epoch % 10 == 0:
+            if epoch % 10 == 0:
                 model_to_save = accelerator.unwrap_model(model)
                 torch.save(model_to_save.state_dict(), f"nflownet_epoch_{epoch}.pth")
                 print(f"Model saved to nflownet_epoch_{epoch}.pth")
+        accelerator.wait_for_everyone()
         accelerator.wait_for_everyone()
 
     accelerator.wait_for_everyone()
@@ -211,6 +285,13 @@
     if accelerator.is_local_main_process:
         wandb.log({"train_loss_curve": train_losses, "validation_loss_curve": test_losses})
         wandb.finish()
+    
+        print(f"🟢 Sync point after epoch {epoch + 1} | Process {accelerator.process_index}")
+
+    if accelerator.is_local_main_process:
+       print("Training complete.")
+
+
     
         print(f"🟢 Sync point after epoch {epoch + 1} | Process {accelerator.process_index}")
 
@@ -224,4 +305,9 @@
     batch_size=8
     train_root_dir="/kuacc/users/imelanlioglu21/comp447_project/tartanair_dataset/train_data/"
     test_root_dir="/kuacc/users/imelanlioglu21/comp447_project/tartanair_dataset/test_data/"
+    train(num_epochs, batch_size, train_root_dir, test_root_dir)
+    num_epochs=400
+    batch_size=8
+    train_root_dir="/kuacc/users/imelanlioglu21/comp447_project/tartanair_dataset/train_data/"
+    test_root_dir="/kuacc/users/imelanlioglu21/comp447_project/tartanair_dataset/test_data/"
     train(num_epochs, batch_size, train_root_dir, test_root_dir)